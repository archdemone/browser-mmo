--- conflicted
+++ resolved
@@ -24,10 +24,7 @@
 import { Enemy } from "../gameplay/Enemy";
 import { PostFXConfig } from "../visuals/PostFXConfig";
 import { VisualPresetManager, type LightPresetConfig } from "../visuals/VisualPresetManager";
-<<<<<<< HEAD
 import { EffectsFactory } from "../visuals/EffectsFactory";
-=======
->>>>>>> b70deafd
 import { MaterialLibrary } from "../visuals/MaterialLibrary";
 
 interface OccluderController {
@@ -342,13 +339,10 @@
     }
 
     if (this.input.consumePostFxToggle()) {
-<<<<<<< HEAD
       this.cycleVisualPreset("keyboard");
-=======
       const presetName = VisualPresetManager.cyclePreset();
       console.log(`[QA] Switched visual preset to ${presetName}`);
       this.applyCurrentVisualPreset();
->>>>>>> b70deafd
     }
 
     // Consume debug spawn input so hideout never spawns enemies.
@@ -992,7 +986,6 @@
     }
 
     const preset = VisualPresetManager.getActivePreset();
-<<<<<<< HEAD
     const intensityScale = VisualPresetManager.getEffectIntensity();
     PostFXConfig.applyPreset(preset.postfx ?? undefined, intensityScale);
     PostFXConfig.apply(scene);
@@ -1024,14 +1017,12 @@
     intensityScale: number = 1
   ): void {
     const scale = Math.max(0, Math.min(1, intensityScale));
-=======
     PostFXConfig.applyPreset(preset.postfx ?? undefined);
     PostFXConfig.apply(scene);
     this.applyLightPreset(preset.lights ?? undefined);
   }
 
   private applyLightPreset(preset?: LightPresetConfig | null): void {
->>>>>>> b70deafd
     const defaults = this.lightingDefaults;
 
     const resolve = (value: number | undefined, fallback: number, label: string): number => {
@@ -1048,7 +1039,6 @@
       return fallback;
     };
 
-<<<<<<< HEAD
     const warmIntensityBase = resolve(preset?.warmLightIntensity ?? undefined, defaults.warmLightIntensity, "warmLightIntensity");
     const warmRangeBase = resolve(preset?.warmLightRange ?? undefined, defaults.warmLightRange, "warmLightRange");
     const coolIntensityBase = resolve(preset?.coolFillIntensity ?? undefined, defaults.coolFillIntensity, "coolFillIntensity");
@@ -1060,13 +1050,11 @@
     const coolIntensity = coolIntensityBase * scale;
     const coolRange = coolRangeBase * scale;
     const hemiIntensity = hemiIntensityBase * scale;
-=======
     const warmIntensity = resolve(preset?.warmLightIntensity ?? undefined, defaults.warmLightIntensity, "warmLightIntensity");
     const warmRange = resolve(preset?.warmLightRange ?? undefined, defaults.warmLightRange, "warmLightRange");
     const coolIntensity = resolve(preset?.coolFillIntensity ?? undefined, defaults.coolFillIntensity, "coolFillIntensity");
     const coolRange = resolve(preset?.coolFillRange ?? undefined, defaults.coolFillRange, "coolFillRange");
     const hemiIntensity = resolve(preset?.hemiIntensity ?? undefined, defaults.hemiIntensity, "hemiIntensity");
->>>>>>> b70deafd
 
     for (const light of this.warmLights) {
       light.intensity = warmIntensity;
