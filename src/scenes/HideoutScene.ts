--- conflicted
+++ resolved
@@ -23,15 +23,12 @@
 import { SaveService } from "../state/SaveService";
 import { Enemy } from "../gameplay/Enemy";
 import { PostFXConfig } from "../visuals/PostFXConfig";
-<<<<<<< HEAD
 import {
   VisualPresetManager,
   type LightPresetConfig,
   type VisualControlId,
 } from "../visuals/VisualPresetManager";
-=======
 import { VisualPresetManager, type LightPresetConfig } from "../visuals/VisualPresetManager";
->>>>>>> bfa4c8b8
 import { EffectsFactory } from "../visuals/EffectsFactory";
 import { MaterialLibrary } from "../visuals/MaterialLibrary";
 
@@ -314,14 +311,11 @@
     HudUI.onFxIntensityChanged((value) => {
       this.updateFxIntensity(value);
     });
-<<<<<<< HEAD
     HudUI.onVisualControlChanged((id, value) => {
       this.handleVisualControlChange(id, value);
     });
     HudUI.setVisualControls(VisualPresetManager.getVisualControlDefinitions());
     this.syncVisualControlValues();
-=======
->>>>>>> bfa4c8b8
 
     console.log("[QA] Hideout loaded");
   }
@@ -1003,8 +997,6 @@
     this.coolFillLight = fillLight;
     this.lightingDefaults.coolFillIntensity = fillLight.intensity;
     this.lightingDefaults.coolFillRange = fillLight.range;
-<<<<<<< HEAD
-=======
 
     // Add lighting for the upper platform area to reduce darkness
     const platformLightPositions = [
@@ -1024,7 +1016,6 @@
       platformLight.range = 8.0;                            // wider range for platform coverage
       platformLight.falloffType = PointLight.FALLOFF_PHYSICAL;
     });
->>>>>>> bfa4c8b8
   }
 
   private applyCurrentVisualPreset(): void {
@@ -1036,24 +1027,18 @@
 
     const preset = VisualPresetManager.getActivePreset();
     const intensityScale = VisualPresetManager.getEffectIntensity();
-<<<<<<< HEAD
     PostFXConfig.applyPreset(
       preset.postfx ?? undefined,
       intensityScale,
       VisualPresetManager.getPostFXOverrides()
     );
-=======
     PostFXConfig.applyPreset(preset.postfx ?? undefined, intensityScale);
->>>>>>> bfa4c8b8
     PostFXConfig.apply(scene);
     this.applyLightPreset(preset.lights ?? undefined, intensityScale);
     EffectsFactory.setGlobalIntensity(intensityScale);
     HudUI.setVisualPresetLabel(VisualPresetManager.getActivePresetName());
     HudUI.setFxIntensity(intensityScale);
-<<<<<<< HEAD
     this.syncVisualControlValues();
-=======
->>>>>>> bfa4c8b8
   }
 
   private cycleVisualPreset(source: string): void {
@@ -1073,7 +1058,6 @@
     this.applyCurrentVisualPreset();
   }
 
-<<<<<<< HEAD
   private handleVisualControlChange(id: VisualControlId, value: number): void {
     if (!Number.isFinite(value)) {
       return;
@@ -1103,20 +1087,15 @@
     }
   }
 
-=======
->>>>>>> bfa4c8b8
   private applyLightPreset(
     preset?: LightPresetConfig | null,
     intensityScale: number = 1
   ): void {
-<<<<<<< HEAD
     const scale = Math.max(0, Math.min(1, intensityScale));
     const defaults = this.lightingDefaults;
     const overrides = VisualPresetManager.getLightOverrides();
-=======
     const defaults = this.lightingDefaults;
     const scale = Math.max(0, Math.min(1, intensityScale));
->>>>>>> bfa4c8b8
 
     const resolve = (value: number | undefined, fallback: number, label: string): number => {
       if (value === undefined) {
@@ -1138,19 +1117,16 @@
     const coolRangeBase = resolve(preset?.coolFillRange ?? undefined, defaults.coolFillRange, "coolFillRange");
     const hemiIntensityBase = resolve(preset?.hemiIntensity ?? undefined, defaults.hemiIntensity, "hemiIntensity");
 
-<<<<<<< HEAD
     const warmIntensity = overrides.warmLightIntensity ?? warmIntensityBase * scale;
     const warmRange = overrides.warmLightRange ?? warmRangeBase * scale;
     const coolIntensity = overrides.coolFillIntensity ?? coolIntensityBase * scale;
     const coolRange = overrides.coolFillRange ?? coolRangeBase * scale;
     const hemiIntensity = overrides.hemiIntensity ?? hemiIntensityBase * scale;
-=======
     const warmIntensity = warmIntensityBase * scale;
     const warmRange = warmRangeBase * scale;
     const coolIntensity = coolIntensityBase * scale;
     const coolRange = coolRangeBase * scale;
     const hemiIntensity = hemiIntensityBase * scale;
->>>>>>> bfa4c8b8
 
     for (const light of this.warmLights) {
       light.intensity = warmIntensity;
@@ -1165,7 +1141,6 @@
     if (this.hemiLight) {
       this.hemiLight.intensity = hemiIntensity;
     }
-<<<<<<< HEAD
 
     VisualPresetManager.updateCurrentLightState({
       warmLightIntensity: warmIntensity,
@@ -1174,8 +1149,6 @@
       coolFillRange: coolRange,
       hemiIntensity,
     });
-=======
->>>>>>> bfa4c8b8
   }
 
   private placeDungeonDevice(scene: Scene, materials: HideoutMaterials, platform: PlatformLayout): void {
