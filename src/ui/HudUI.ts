--- conflicted
+++ resolved
@@ -47,7 +47,6 @@
   private visualPresetButton: HTMLButtonElement | null = null;
   private visualPresetName: string = "gameplay";
   private fxSlider: HTMLInputElement | null = null;
-<<<<<<< HEAD
   private fxIntensityHandler: ((value: number) => void) | null = null;
   private fxIntensity: number = 1;
   private visualControlPanel: HTMLDivElement | null = null;
@@ -56,11 +55,9 @@
   private visualControlValues: Map<string, HTMLSpanElement> = new Map();
   private visualControlDefinitions: Map<string, VisualControlDefinition> = new Map();
   private visualControlChangeHandler: ((id: VisualControlId, value: number) => void) | null = null;
-=======
   private fxSliderValue: HTMLSpanElement | null = null;
   private fxIntensityHandler: ((value: number) => void) | null = null;
   private fxIntensity: number = 1;
->>>>>>> bfa4c8b8
 
   init(): void {
     if (typeof document === "undefined") {
@@ -225,8 +222,6 @@
     });
     topLeft.appendChild(this.visualPresetButton);
 
-<<<<<<< HEAD
-=======
     const fxSliderContainer = document.createElement("div");
     fxSliderContainer.style.display = "flex";
     fxSliderContainer.style.alignItems = "center";
@@ -274,7 +269,6 @@
 
     topLeft.appendChild(fxSliderContainer);
 
->>>>>>> bfa4c8b8
     this.abilityBar = document.createElement("div");
     this.abilityBar.style.position = "absolute";
     this.abilityBar.style.bottom = "16px";
@@ -434,13 +428,11 @@
     const clamped = Math.max(0, Math.min(1, value));
     this.fxIntensity = clamped;
 
-<<<<<<< HEAD
     if (this.visualControlSliders.has("effects.intensity")) {
       this.updateVisualControlValue("effects.intensity", clamped);
     } else if (this.fxSlider) {
       this.fxSlider.value = Math.round(clamped * 100).toString();
     }
-=======
     if (this.fxSlider) {
       this.fxSlider.value = Math.round(clamped * 100).toString();
     }
@@ -448,7 +440,6 @@
     if (this.fxSliderValue) {
       this.fxSliderValue.textContent = `${Math.round(clamped * 100)}%`;
     }
->>>>>>> bfa4c8b8
   }
 
   getInvincibilityState(): boolean {
@@ -678,16 +669,13 @@
     this.invincibilityCheckbox = null;
     this.visualPresetButton = null;
     this.fxSlider = null;
-<<<<<<< HEAD
     this.visualControlPanel = null;
     this.visualControlList = null;
     this.visualControlSliders.clear();
     this.visualControlValues.clear();
     this.visualControlDefinitions.clear();
     this.visualControlChangeHandler = null;
-=======
     this.fxSliderValue = null;
->>>>>>> bfa4c8b8
     this.init();
   }
 
