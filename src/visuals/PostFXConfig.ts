import {
  Color3,
  ColorCurves,
  DefaultRenderingPipeline,
  ImageProcessingConfiguration,
  Scene,
} from "babylonjs";

export interface PostFXSettings {
  bloomEnabled: boolean;
  bloomWeight: number;
  bloomThreshold: number;
  bloomKernel: number;
  vignetteWeight: number;
  vignetteColor: Color3;
  vignetteBlendMode: number;
  exposure: number;
  contrast: number;
  saturation: number;
  globalSaturation: number;
  shadowsHue: number;
  shadowsDensity: number;
  shadowsSaturation: number;
  shadowsValue: number;
  highlightsHue: number;
  highlightsDensity: number;
  highlightsSaturation: number;
  highlightsValue: number;
  fxaaEnabled: boolean;
}

const createDefaultSettings = (): PostFXSettings => ({
  bloomEnabled: true,
  bloomWeight: 0.22,
  bloomThreshold: 0.72,
  bloomKernel: 48,
  vignetteWeight: 0.55,
  vignetteColor: new Color3(0.05, 0.05, 0.07),
  vignetteBlendMode: ImageProcessingConfiguration.VIGNETTEMODE_MULTIPLY,
  exposure: 0.88,
  contrast: 1.05,
  saturation: 0.9,
  globalSaturation: -12,
  shadowsHue: 210,
  shadowsDensity: 55,
  shadowsSaturation: 45,
  shadowsValue: -6,
  highlightsHue: 40,
  highlightsDensity: 18,
  highlightsSaturation: 12,
  highlightsValue: 4,
  fxaaEnabled: false,
});

<<<<<<< HEAD
const createNeutralSettings = (): PostFXSettings => ({
  bloomEnabled: false,
  bloomWeight: 0,
  bloomThreshold: 1,
  bloomKernel: 24,
  vignetteWeight: 0,
  vignetteColor: new Color3(0, 0, 0),
  vignetteBlendMode: ImageProcessingConfiguration.VIGNETTEMODE_MULTIPLY,
  exposure: 1,
  contrast: 1,
  saturation: 1,
  globalSaturation: 0,
  shadowsHue: 0,
  shadowsDensity: 0,
  shadowsSaturation: 0,
  shadowsValue: 0,
  highlightsHue: 0,
  highlightsDensity: 0,
  highlightsSaturation: 0,
  highlightsValue: 0,
  fxaaEnabled: false,
});

=======
>>>>>>> b70deafd
export interface PostFXPresetConfig {
  bloomEnabled?: boolean;
  bloomWeight?: number;
  bloomThreshold?: number;
  bloomKernel?: number;
  vignetteWeight?: number;
  vignetteColor?: [number, number, number] | { r: number; g: number; b: number };
  vignetteBlendMode?: number | "multiply" | "opaque";
  exposure?: number;
  contrast?: number;
  saturation?: number;
  globalSaturation?: number;
  shadowsHue?: number;
  shadowsDensity?: number;
  shadowsSaturation?: number;
  shadowsValue?: number;
  highlightsHue?: number;
  highlightsDensity?: number;
  highlightsSaturation?: number;
  highlightsValue?: number;
  fxaaEnabled?: boolean;
}

export class PostFXConfig {
  private static pipeline: DefaultRenderingPipeline | null = null;
  static settings: PostFXSettings = createDefaultSettings();

  static getDefaultSettings(): PostFXSettings {
    return createDefaultSettings();
  }

<<<<<<< HEAD
  static applyPreset(
    preset?: PostFXPresetConfig | null,
    intensityScale: number = 1
  ): void {
=======
  static applyPreset(preset?: PostFXPresetConfig | null): void {
>>>>>>> b70deafd
    const defaults = createDefaultSettings();
    if (!preset || typeof preset !== "object") {
      PostFXConfig.settings = defaults;
      return;
    }

    const settings = { ...defaults };
<<<<<<< HEAD
    const neutral = createNeutralSettings();
    const clamp01 = (value: number): number => Math.max(0, Math.min(1, value));
    const scale = clamp01(intensityScale);
=======
>>>>>>> b70deafd

    const assignNumber = <K extends keyof PostFXSettings>(
      key: K,
      value: unknown
    ) => {
      if (value === undefined) {
        return;
      }
      if (typeof value === "number" && Number.isFinite(value)) {
        settings[key] = value as PostFXSettings[K];
      } else {
        console.warn(
          `[PostFXConfig] Invalid numeric value for ${String(key)} in preset. Received:`,
          value
        );
      }
    };

    const assignBoolean = <K extends keyof PostFXSettings>(
      key: K,
      value: unknown
    ) => {
      if (value === undefined) {
        return;
      }
      if (typeof value === "boolean") {
        settings[key] = value as PostFXSettings[K];
      } else {
        console.warn(
          `[PostFXConfig] Invalid boolean value for ${String(key)} in preset. Received:`,
          value
        );
      }
    };

    assignBoolean("bloomEnabled", preset.bloomEnabled);
    assignNumber("bloomWeight", preset.bloomWeight);
    assignNumber("bloomThreshold", preset.bloomThreshold);
    assignNumber("bloomKernel", preset.bloomKernel);
    assignNumber("vignetteWeight", preset.vignetteWeight);
    assignNumber("exposure", preset.exposure);
    assignNumber("contrast", preset.contrast);
    assignNumber("saturation", preset.saturation);
    assignNumber("globalSaturation", preset.globalSaturation);
    assignNumber("shadowsHue", preset.shadowsHue);
    assignNumber("shadowsDensity", preset.shadowsDensity);
    assignNumber("shadowsSaturation", preset.shadowsSaturation);
    assignNumber("shadowsValue", preset.shadowsValue);
    assignNumber("highlightsHue", preset.highlightsHue);
    assignNumber("highlightsDensity", preset.highlightsDensity);
    assignNumber("highlightsSaturation", preset.highlightsSaturation);
    assignNumber("highlightsValue", preset.highlightsValue);
    assignBoolean("fxaaEnabled", preset.fxaaEnabled);

    if (preset.vignetteColor !== undefined) {
      const color = preset.vignetteColor;
      if (Array.isArray(color) && color.length === 3) {
        const [r, g, b] = color;
        if ([r, g, b].every((component) => typeof component === "number")) {
          settings.vignetteColor = new Color3(r, g, b);
        } else {
          console.warn("[PostFXConfig] Vignette color array must contain numbers.", color);
        }
      } else if (
        typeof color === "object" &&
        color !== null &&
        "r" in color &&
        "g" in color &&
        "b" in color
      ) {
        const r = (color as { r: unknown }).r;
        const g = (color as { g: unknown }).g;
        const b = (color as { b: unknown }).b;
        if ([r, g, b].every((component) => typeof component === "number")) {
          settings.vignetteColor = new Color3(r as number, g as number, b as number);
        } else {
          console.warn("[PostFXConfig] Vignette color object must contain numeric r/g/b.", color);
        }
      } else {
        console.warn("[PostFXConfig] Unsupported vignette color value.", color);
      }
    }

    if (preset.vignetteBlendMode !== undefined) {
      const blend = preset.vignetteBlendMode;
      if (typeof blend === "number") {
        settings.vignetteBlendMode = blend;
      } else if (typeof blend === "string") {
        if (blend.toLowerCase() === "multiply") {
          settings.vignetteBlendMode = ImageProcessingConfiguration.VIGNETTEMODE_MULTIPLY;
        } else if (blend.toLowerCase() === "opaque") {
          settings.vignetteBlendMode = ImageProcessingConfiguration.VIGNETTEMODE_OPAQUE;
        } else {
          console.warn("[PostFXConfig] Unknown vignette blend mode string.", blend);
        }
      } else {
        console.warn("[PostFXConfig] Unsupported vignette blend mode value.", blend);
      }
    }

<<<<<<< HEAD
    const lerp = (from: number, to: number): number => from + (to - from) * scale;

    settings.bloomEnabled = scale > 0 && settings.bloomEnabled;
    settings.bloomWeight = lerp(neutral.bloomWeight, settings.bloomWeight);
    settings.bloomThreshold = lerp(
      neutral.bloomThreshold,
      settings.bloomThreshold
    );
    settings.bloomKernel = Math.max(
      0,
      Math.round(lerp(neutral.bloomKernel, settings.bloomKernel))
    );
    settings.vignetteWeight = lerp(neutral.vignetteWeight, settings.vignetteWeight);
    settings.vignetteColor = Color3.Lerp(
      neutral.vignetteColor,
      settings.vignetteColor,
      scale
    );
    settings.vignetteBlendMode = scale > 0
      ? settings.vignetteBlendMode
      : neutral.vignetteBlendMode;
    settings.exposure = lerp(neutral.exposure, settings.exposure);
    settings.contrast = lerp(neutral.contrast, settings.contrast);
    settings.saturation = lerp(neutral.saturation, settings.saturation);
    settings.globalSaturation = lerp(
      neutral.globalSaturation,
      settings.globalSaturation
    );
    settings.shadowsHue = lerp(neutral.shadowsHue, settings.shadowsHue);
    settings.shadowsDensity = lerp(
      neutral.shadowsDensity,
      settings.shadowsDensity
    );
    settings.shadowsSaturation = lerp(
      neutral.shadowsSaturation,
      settings.shadowsSaturation
    );
    settings.shadowsValue = lerp(neutral.shadowsValue, settings.shadowsValue);
    settings.highlightsHue = lerp(neutral.highlightsHue, settings.highlightsHue);
    settings.highlightsDensity = lerp(
      neutral.highlightsDensity,
      settings.highlightsDensity
    );
    settings.highlightsSaturation = lerp(
      neutral.highlightsSaturation,
      settings.highlightsSaturation
    );
    settings.highlightsValue = lerp(
      neutral.highlightsValue,
      settings.highlightsValue
    );
    settings.fxaaEnabled = scale > 0 && settings.fxaaEnabled;

=======
>>>>>>> b70deafd
    PostFXConfig.settings = settings;
  }

  static apply(scene: Scene): DefaultRenderingPipeline | null {
    const camera = scene.activeCamera;
    if (!camera) {
      console.warn("[QA] PostFXConfig could not apply without an active camera.");
      return null;
    }

    PostFXConfig.dispose();

    const pipeline = new DefaultRenderingPipeline("hideout.postfx", true, scene, [camera]);
    const settings = PostFXConfig.settings;

    pipeline.bloomEnabled = settings.bloomEnabled;
    pipeline.bloomWeight = settings.bloomWeight;
    pipeline.bloomThreshold = settings.bloomThreshold;
    pipeline.bloomKernel = settings.bloomKernel;
    pipeline.fxaaEnabled = settings.fxaaEnabled;

    const imageProcessing = pipeline.imageProcessing;
    imageProcessing.exposure = settings.exposure;
    imageProcessing.contrast = settings.contrast;
    imageProcessing.colorSaturation = settings.saturation;
    imageProcessing.vignetteEnabled = true;
    imageProcessing.vignetteBlendMode = settings.vignetteBlendMode;
    imageProcessing.vignetteWeight = settings.vignetteWeight;
    imageProcessing.vignetteColor = settings.vignetteColor;

    const curves = new ColorCurves();
    curves.globalSaturation = settings.globalSaturation;
    curves.shadowsHue = settings.shadowsHue;
    curves.shadowsDensity = settings.shadowsDensity;
    curves.shadowsSaturation = settings.shadowsSaturation;
    curves.shadowsValue = settings.shadowsValue;
    curves.highlightsHue = settings.highlightsHue;
    curves.highlightsDensity = settings.highlightsDensity;
    curves.highlightsSaturation = settings.highlightsSaturation;
    curves.highlightsValue = settings.highlightsValue;
    imageProcessing.colorCurvesEnabled = true;
    imageProcessing.colorCurves = curves;

    PostFXConfig.pipeline = pipeline;
    return pipeline;
  }

  static dispose(): void {
    if (PostFXConfig.pipeline) {
      PostFXConfig.pipeline.dispose();
      PostFXConfig.pipeline = null;
    }
  }

  static reset(): void {
    PostFXConfig.settings = createDefaultSettings();
  }
}<|MERGE_RESOLUTION|>--- conflicted
+++ resolved
@@ -52,7 +52,6 @@
   fxaaEnabled: false,
 });
 
-<<<<<<< HEAD
 const createNeutralSettings = (): PostFXSettings => ({
   bloomEnabled: false,
   bloomWeight: 0,
@@ -76,8 +75,6 @@
   fxaaEnabled: false,
 });
 
-=======
->>>>>>> b70deafd
 export interface PostFXPresetConfig {
   bloomEnabled?: boolean;
   bloomWeight?: number;
@@ -109,14 +106,11 @@
     return createDefaultSettings();
   }
 
-<<<<<<< HEAD
   static applyPreset(
     preset?: PostFXPresetConfig | null,
     intensityScale: number = 1
   ): void {
-=======
   static applyPreset(preset?: PostFXPresetConfig | null): void {
->>>>>>> b70deafd
     const defaults = createDefaultSettings();
     if (!preset || typeof preset !== "object") {
       PostFXConfig.settings = defaults;
@@ -124,12 +118,9 @@
     }
 
     const settings = { ...defaults };
-<<<<<<< HEAD
     const neutral = createNeutralSettings();
     const clamp01 = (value: number): number => Math.max(0, Math.min(1, value));
     const scale = clamp01(intensityScale);
-=======
->>>>>>> b70deafd
 
     const assignNumber = <K extends keyof PostFXSettings>(
       key: K,
@@ -230,7 +221,6 @@
       }
     }
 
-<<<<<<< HEAD
     const lerp = (from: number, to: number): number => from + (to - from) * scale;
 
     settings.bloomEnabled = scale > 0 && settings.bloomEnabled;
@@ -284,8 +274,6 @@
     );
     settings.fxaaEnabled = scale > 0 && settings.fxaaEnabled;
 
-=======
->>>>>>> b70deafd
     PostFXConfig.settings = settings;
   }
 
