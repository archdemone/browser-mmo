--- conflicted
+++ resolved
@@ -98,7 +98,6 @@
   fxaaEnabled?: boolean;
 }
 
-<<<<<<< HEAD
 export type PostFXOverrideId =
   | "postfx.bloomEnabled"
   | "postfx.bloomWeight"
@@ -123,8 +122,6 @@
   | "postfx.highlightsValue"
   | "postfx.fxaaEnabled";
 
-=======
->>>>>>> bfa4c8b8
 export class PostFXConfig {
   private static pipeline: DefaultRenderingPipeline | null = null;
   static settings: PostFXSettings = createDefaultSettings();
@@ -135,15 +132,12 @@
 
   static applyPreset(
     preset?: PostFXPresetConfig | null,
-<<<<<<< HEAD
     intensityScale: number = 1,
     overrides?: Partial<Record<PostFXOverrideId, number>>
   ): void {
-=======
     intensityScale: number = 1
   ): void {
   static applyPreset(preset?: PostFXPresetConfig | null): void {
->>>>>>> bfa4c8b8
     const defaults = createDefaultSettings();
     if (!preset || typeof preset !== "object") {
       PostFXConfig.settings = defaults;
@@ -307,7 +301,6 @@
     );
     settings.fxaaEnabled = scale > 0 && settings.fxaaEnabled;
 
-<<<<<<< HEAD
     if (overrides) {
       const readOverride = (id: PostFXOverrideId): number | undefined =>
         overrides[id];
@@ -386,8 +379,6 @@
       applyBooleanOverride("postfx.fxaaEnabled", "fxaaEnabled");
     }
 
-=======
->>>>>>> bfa4c8b8
     PostFXConfig.settings = settings;
   }
 
